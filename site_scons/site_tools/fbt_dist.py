from SCons.Builder import Builder
from SCons.Action import Action
from SCons.Script import Mkdir
from SCons.Defaults import Touch


def GetProjetDirName(env, project=None):
    parts = [f"f{env['TARGET_HW']}"]
    if project:
        parts.append(project)

    suffix = ""
    if env["DEBUG"]:
        suffix += "D"
    if env["COMPACT"]:
        suffix += "C"
    if suffix:
        parts.append(suffix)

    return "-".join(parts)


def create_fw_build_targets(env, configuration_name):
    flavor = GetProjetDirName(env, configuration_name)
    build_dir = env.Dir("build").Dir(flavor).abspath
    return env.SConscript(
        "firmware.scons",
        variant_dir=build_dir,
        duplicate=0,
        exports={
            "ENV": env,
            "fw_build_meta": {
                "type": configuration_name,
                "flavor": flavor,
                "build_dir": build_dir,
            },
        },
    )


def AddFwProject(env, base_env, fw_type, fw_env_key):
    project_env = env[fw_env_key] = create_fw_build_targets(base_env, fw_type)
    env.Append(
        DIST_PROJECTS=[
            project_env["FW_FLAVOR"],
        ],
        DIST_DEPENDS=[
            project_env["FW_ARTIFACTS"],
        ],
    )

    env.Replace(DIST_DIR=env.GetProjetDirName())
    return project_env


def AddOpenOCDFlashTarget(env, targetenv, **kw):
    openocd_target = env.OpenOCDFlash(
        "#build/oocd-${BUILD_CFG}-flash.flag",
        targetenv["FW_BIN"],
        OPENOCD_COMMAND=[
            "-c",
            "program ${SOURCE.posix} reset exit ${BASE_ADDRESS}",
        ],
        BUILD_CFG=targetenv.subst("$FIRMWARE_BUILD_CFG"),
        BASE_ADDRESS=targetenv.subst("$IMAGE_BASE_ADDRESS"),
        **kw,
    )
    env.Alias(targetenv.subst("${FIRMWARE_BUILD_CFG}_flash"), openocd_target)
    if env["FORCE"]:
        env.AlwaysBuild(openocd_target)
    return openocd_target


def AddJFlashTarget(env, targetenv, **kw):
    jflash_target = env.JFlash(
        "#build/jflash-${BUILD_CFG}-flash.flag",
        targetenv["FW_BIN"],
        JFLASHADDR=targetenv.subst("$IMAGE_BASE_ADDRESS"),
        BUILD_CFG=targetenv.subst("${FIRMWARE_BUILD_CFG}"),
        **kw,
    )
    env.Alias(targetenv.subst("${FIRMWARE_BUILD_CFG}_jflash"), jflash_target)
    if env["FORCE"]:
        env.AlwaysBuild(jflash_target)
    return jflash_target


def AddUsbFlashTarget(env, file_flag, extra_deps, **kw):
    usb_update = env.UsbInstall(
        file_flag,
        (
            env["DIST_DEPENDS"],
            *extra_deps,
        ),
    )
    if env["FORCE"]:
        env.AlwaysBuild(usb_update)
    return usb_update


def DistCommand(env, name, source, **kw):
    target = f"dist_{name}"
    command = env.Command(
        target,
        source,
        '@${PYTHON3} "${ROOT_DIR.abspath}/scripts/sconsdist.py" copy -p ${DIST_PROJECTS} -s "${DIST_SUFFIX}" ${DIST_EXTRA}',
        **kw,
    )
    env.Pseudo(target)
    env.Alias(name, command)
    return command


def generate(env):
    env.AddMethod(AddFwProject)
    env.AddMethod(DistCommand)
    env.AddMethod(AddOpenOCDFlashTarget)
<<<<<<< HEAD
    env.AddMethod(GetProjetDirName)
=======
    env.AddMethod(AddJFlashTarget)
    env.AddMethod(AddUsbFlashTarget)
>>>>>>> 93a4b9c4

    env.SetDefault(
        COPRO_MCU_FAMILY="STM32WB5x",
    )

    env.Append(
        BUILDERS={
            "UsbInstall": Builder(
                action=[
                    Action(
                        '${PYTHON3} "${ROOT_DIR.abspath}/scripts/selfupdate.py" dist/${DIST_DIR}/f${TARGET_HW}-update-${DIST_SUFFIX}/update.fuf'
                    ),
                    Touch("${TARGET}"),
                ]
            ),
            "CoproBuilder": Builder(
                action=Action(
                    [
                        Mkdir("$TARGET"),
                        '${PYTHON3} "${ROOT_DIR.abspath}/scripts/assets.py" '
                        "copro ${COPRO_CUBE_DIR} "
                        "${TARGET} ${COPRO_MCU_FAMILY} "
                        "--cube_ver=${COPRO_CUBE_VERSION} "
                        "--stack_type=${COPRO_STACK_TYPE} "
                        '--stack_file="${COPRO_STACK_BIN}" '
                        "--stack_addr=${COPRO_STACK_ADDR} ",
                    ],
                    "",
                )
            ),
        }
    )


def exists(env):
    return True<|MERGE_RESOLUTION|>--- conflicted
+++ resolved
@@ -115,12 +115,9 @@
     env.AddMethod(AddFwProject)
     env.AddMethod(DistCommand)
     env.AddMethod(AddOpenOCDFlashTarget)
-<<<<<<< HEAD
     env.AddMethod(GetProjetDirName)
-=======
     env.AddMethod(AddJFlashTarget)
     env.AddMethod(AddUsbFlashTarget)
->>>>>>> 93a4b9c4
 
     env.SetDefault(
         COPRO_MCU_FAMILY="STM32WB5x",
