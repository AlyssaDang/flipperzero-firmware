--- conflicted
+++ resolved
@@ -1,10 +1,6 @@
 from SCons.Builder import Builder
 from SCons.Action import Action
 from SCons.Warnings import warn, WarningOnByDefault
-<<<<<<< HEAD
-
-=======
->>>>>>> 4da6eba3
 import SCons
 
 from fbt.appmanifest import (
