--- conflicted
+++ resolved
@@ -14,7 +14,7 @@
         "lib/toolbox",
         "lib/u8g2",
         "lib/update_util",
-<<<<<<< HEAD
+        "lib/print",
     ],
     SDK_HEADERS=[
         File("#/lib/one_wire/one_wire_host_timing.h"),
@@ -24,10 +24,6 @@
         File("#/lib/one_wire/ibutton/ibutton_worker.h"),
         File("#/lib/one_wire/maxim_crc.h"),
     ],
-=======
-        "lib/print",
-    ]
->>>>>>> 4c499d90
 )
 
 env.Append(
