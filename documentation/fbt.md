--- conflicted
+++ resolved
@@ -31,12 +31,8 @@
 ### High-level (what you most likely need)
 
 - `fw_dist` - build & publish firmware to `dist` folder. This is a default target, when no other are specified
-<<<<<<< HEAD
 - `plugin_dist` - build external plugins & publish to `dist` folder  
-- `updater_package` - build self-update package. _Requires `--with-updater` option_
-=======
 - `updater_package`, `updater_minpackage` - build self-update package. Minimal version only inclues firmware's DFU file; full version also includes radio stack & resources for SD card
->>>>>>> 93a4b9c4
 - `copro_dist` - bundle Core2 FUS+stack binaries for qFlipper
 - `flash` - flash attached device with OpenOCD over ST-Link
 - `flash_usb`, `flash_usb_full` - build, upload and install update package to device over USB. See details on `updater_package`, `updater_minpackage` 
