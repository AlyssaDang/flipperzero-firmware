--- conflicted
+++ resolved
@@ -35,11 +35,7 @@
 
 # Create a separate "dist" environment and add construction envs to it
 distenv = coreenv.Clone(
-<<<<<<< HEAD
-    tools=["fbt_dist", "openocd", "blackmagic"],
-=======
     tools=["fbt_dist", "openocd", "blackmagic", "jflash"],
->>>>>>> 93a4b9c4
     OPENOCD_GDB_PIPE=[
         "|openocd -c 'gdb_port pipe; log_output debug/openocd.log' ${[SINGLEQUOTEFUNC(OPENOCD_OPTS)]}"
     ],
