Import("ENV", "fw_build_meta")

import os

from fbt.util import (
    should_gen_cdb_and_link_dir,
    link_elf_dir_as_latest,
)

# Building initial C environment for libs
env = ENV.Clone(
    tools=[
        ("compilation_db", {"COMPILATIONDB_COMSTR": "\tCDB\t${TARGET}"}),
        "fwbin",
        "fbt_apps",
        "fbt_sdk",
    ],
    COMPILATIONDB_USE_ABSPATH=False,
    BUILD_DIR=fw_build_meta["build_dir"],
    IS_BASE_FIRMWARE=fw_build_meta["type"] == "firmware",
    FW_FLAVOR=fw_build_meta["flavor"],
    PLUGIN_ELF_DIR="${BUILD_DIR}",
    LIB_DIST_DIR="${BUILD_DIR}/lib",
    LINT_SOURCES=[
        "applications",
    ],
    LIBPATH=[
        "${LIB_DIST_DIR}",
    ],
    CPPPATH=[
        "#/furi",
        "#/applications",
        "#/firmware/targets/f${TARGET_HW}/ble_glue",
        "#/firmware/targets/f${TARGET_HW}/fatfs",
        "#/firmware/targets/f${TARGET_HW}/furi_hal",
        "#/firmware/targets/f${TARGET_HW}/Inc",
        "#/firmware/targets/furi_hal_include",
    ],
    # Specific flags for building libraries - always do optimized builds
    FW_LIB_OPTS={
        "Default": {
            "CCFLAGS": [
                "-Os",
            ],
            "CPPDEFINES": [
                "NDEBUG",
                "FURI_NDEBUG",
            ],
            # You can add other entries named after libraries
            # If they are present, they have precedence over Default
        },
        # for furi_check to respect build type
        "furi": {
            "CCFLAGS": [
                "-Os",
            ],
            "CPPDEFINES": [
                "NDEBUG",
                "FURI_DEBUG" if ENV["DEBUG"] else "FURI_NDEBUG",
            ],
        },
        "flipper_application": {
            "CCFLAGS": [
                "-Og",
            ],
            "CPPDEFINES": [
                "NDEBUG",
                "FURI_DEBUG" if ENV["DEBUG"] else "FURI_NDEBUG",
            ],
        },
    },
)


def ApplyLibFlags(env):
    flags_to_apply = env["FW_LIB_OPTS"].get(
        env.get("FW_LIB_NAME"),
        env["FW_LIB_OPTS"]["Default"],
    )
    # print("Flags for ", env.get("FW_LIB_NAME", "Default"), flags_to_apply)
    env.MergeFlags(flags_to_apply)


env.AddMethod(ApplyLibFlags)

Export("env")

if not env["VERBOSE"]:
    env.SetDefault(
        HEXCOMSTR="\tHEX\t${TARGET}",
        BINCOMSTR="\tBIN\t${TARGET}",
        DFUCOMSTR="\tDFU\t${TARGET}",
        SDK_PREGEN_COMSTR="\tPREGEN\t${TARGET}",
        SDK_COMSTR="\tSDKSRC\t${TARGET}",
        SDKSYM_UPDATER_COMSTR="\tSDKCHK\t${TARGET}",
        SDKSYM_GENERATOR_COMSTR="\tSDKSYM\t${TARGET}",
        APPMETA_COMSTR="\tAPPMETA\t${TARGET}",
        APPMETAEMBED_COMSTR="\tFAP\t${TARGET}",
    )


if env["IS_BASE_FIRMWARE"]:
    env.Append(
        FIRMWARE_BUILD_CFG="firmware",
        RAM_EXEC=False,
    )
else:
    env.Append(
        FIRMWARE_BUILD_CFG="updater",
        RAM_EXEC=True,
        CPPDEFINES=[
            "FURI_RAM_EXEC",
        ],
    )

# Invoke child SConscripts to populate global `env` + build their own part of the code
lib_targets = env.BuildModules(
    [
        "lib",
        "assets",
        "firmware",
        "furi",
    ],
)


# Now, env is fully set up with everything to build apps
fwenv = env.Clone()

# Set up additional app-specific build flags
SConscript("site_scons/firmwareopts.scons", exports={"ENV": fwenv})

# Set up app configuration
if env["IS_BASE_FIRMWARE"]:
    fwenv.Append(APPS=fwenv["FIRMWARE_APPS"].get(fwenv.subst("$FIRMWARE_APP_SET")))
else:
    fwenv.Append(APPS=["updater"])

if extra_int_apps := GetOption("extra_int_apps"):
    fwenv.Append(APPS=extra_int_apps.split(","))

fwenv.LoadApplicationManifests()
fwenv.PrepareApplicationsBuild()

# Build external apps
extapps = fwenv["FW_EXTAPPS"] = SConscript(
    "applications/extapps.scons", exports={"ENV": fwenv}
)


# Add preprocessor definitions for current set of apps
fwenv.Append(
    CPPDEFINES=fwenv["APPBUILD"].get_apps_cdefs(),
)

# Build applications.c for selected services & apps
# Depends on virtual value-only node, so it only gets rebuilt when set of apps changes
apps_c = fwenv.ApplicationsC(
    "applications/applications.c",
    [Value(fwenv["APPS"]), Value(fwenv["LOADER_AUTOSTART"])],
)
# Adding dependency on manifest files so apps.c is rebuilt when any manifest is changed
fwenv.Depends(apps_c, fwenv.GlobRecursive("*.fam", "#/applications"))

sources = [apps_c]
# Gather sources only from app folders in current configuration
for app_folder in fwenv["APPBUILD"].get_builtin_app_folders():
    sources += fwenv.GlobRecursive("*.c*", os.path.join("applications", app_folder))


fwenv.AppendUnique(
    LINKFLAGS=[
        "-specs=nano.specs",
        "-specs=nosys.specs",
        "-Wl,--start-group",
        "-lstdc++",
        "-lsupc++",
        "-Wl,--end-group",
        "-Wl,--gc-sections",
        "-Wl,--undefined=uxTopUsedPriority",
        "-Wl,--wrap,_malloc_r",
        "-Wl,--wrap,_free_r",
        "-Wl,--wrap,_calloc_r",
        "-Wl,--wrap,_realloc_r",
        "-n",
        "-Xlinker",
        "-Map=${TARGET}.map",
    ],
)

# Debug
# print(fwenv.Dump())

# Full firmware definition
fwelf = fwenv["FW_ELF"] = fwenv.Program(
    "${FIRMWARE_BUILD_CFG}",
    sources,
    LIBS=[
        "print",
        "flipper${TARGET_HW}",
        "furi",
        "freertos",
        "stm32cubewb",
        "hwdrivers",
        "fatfs",
        "littlefs",
        "subghz",
        "flipperformat",
        "toolbox",
        "nfc",
        "microtar",
        "usb_stm32",
        "st25rfal002",
        "infrared",
        "appframe",
        "assets",
        "misc",
        "mbedtls",
        "loclass",
<<<<<<< HEAD
        "flipper_application",
=======
        "lfrfid",
>>>>>>> 7c54fcf6
        # 2nd round
        "flipperformat",
        "toolbox",
    ],
)

# Firmware depends on everything child builders returned
Depends(fwelf, lib_targets)
# Output extra details after building firmware
AddPostAction(fwelf, fwenv["APPBUILD_DUMP"])
AddPostAction(
    fwelf,
    Action('${PYTHON3} "${ROOT_DIR}/scripts/fwsize.py" elf ${TARGET}', "Firmware size"),
)

# Produce extra firmware files
fwhex = fwenv["FW_HEX"] = fwenv.HEXBuilder("${FIRMWARE_BUILD_CFG}")
fwbin = fwenv["FW_BIN"] = fwenv.BINBuilder("${FIRMWARE_BUILD_CFG}")
AddPostAction(
    fwbin,
    Action('@${PYTHON3} "${ROOT_DIR}/scripts/fwsize.py" bin ${TARGET}'),
)

fwdfu = fwenv["FW_DFU"] = fwenv.DFUBuilder("${FIRMWARE_BUILD_CFG}")
Alias(fwenv["FIRMWARE_BUILD_CFG"] + "_dfu", fwdfu)

fwdump = fwenv.ObjDump("${FIRMWARE_BUILD_CFG}")
Alias(fwenv["FIRMWARE_BUILD_CFG"] + "_list", fwdump)


fw_artifacts = fwenv["FW_ARTIFACTS"] = [
    fwhex,
    fwbin,
    fwdfu,
    fwenv["FW_VERSION_JSON"],
]

# If current configuration was explicitly requested, generate compilation database
# and link its directory as build/latest
if should_gen_cdb_and_link_dir(fwenv, BUILD_TARGETS):
    fwcdb = fwenv.CompilationDatabase()
    # without filtering, both updater & firmware commands would be generated
    fwenv.Replace(COMPILATIONDB_PATH_FILTER=fwenv.subst("*${FW_FLAVOR}*"))
    AlwaysBuild(fwcdb)
    Precious(fwcdb)
    NoClean(fwcdb)
    Alias(fwenv["FIRMWARE_BUILD_CFG"] + "_cdb", fwcdb)
    AlwaysBuild(fwenv["FIRMWARE_BUILD_CFG"] + "_cdb", fwcdb)
    Alias(fwcdb, "")
    fw_artifacts.append(fwcdb)

    # Adding as a phony target, so folder link is updated even if elf didn't change
    link_dir_command = fwenv.PhonyTarget(
        fwenv.subst("${FIRMWARE_BUILD_CFG}_latest"),
        Action(
            lambda source, target, env: link_elf_dir_as_latest(env, source[0]),
            None,
        ),
        source=fwelf,
    )
    fw_artifacts.append(link_dir_command)

Alias(fwenv["FIRMWARE_BUILD_CFG"] + "_all", fw_artifacts)

if fwenv["IS_BASE_FIRMWARE"]:
    sdk_source = fwenv.SDKPrebuilder(
        "sdk_origin",
        [],
        # Filtering out things cxxheaderparser cannot handle
        SDK_PP_FLAGS=[
            '-D"_Static_assert(x,y)="',
            '-D"__asm__(x)="',
            '-D"__attribute__(x)="',
            "-Drestrict=",
            "-D_Noreturn=",
            "-D__restrict=",
            "-D__extension__=",
            "-D__inline=inline",
            "-D__inline__=inline",
        ],
    )
    Depends(sdk_source, fwenv["SDK_HEADERS"])

    sdk_tree = fwenv.SDKTree("sdk/sdk.opts", "sdk_origin")
    AlwaysBuild(sdk_tree)
    Alias("sdk_tree", sdk_tree)

    sdk_apicheck = fwenv.SDKSymUpdater(fwenv.subst("$SDK_DEFINITION"), "sdk_origin")
    Precious(sdk_apicheck)
    NoClean(sdk_apicheck)
    AlwaysBuild(sdk_apicheck)
    Alias("sdk_check", sdk_apicheck)

    sdk_apisyms = fwenv.SDKSymGenerator(
        "assets/compiled/symbols.h", fwenv.subst("$SDK_DEFINITION")
    )
    Alias("api_syms", sdk_apisyms)

    if fwenv["FORCE"]:
        fwenv.AlwaysBuild(sdk_source, sdk_tree, sdk_apicheck, sdk_apisyms)


Return("fwenv")<|MERGE_RESOLUTION|>--- conflicted
+++ resolved
@@ -217,11 +217,8 @@
         "misc",
         "mbedtls",
         "loclass",
-<<<<<<< HEAD
+        "lfrfid",
         "flipper_application",
-=======
-        "lfrfid",
->>>>>>> 7c54fcf6
         # 2nd round
         "flipperformat",
         "toolbox",
