--- conflicted
+++ resolved
@@ -9,15 +9,12 @@
 
 # Building initial C environment for libs
 env = ENV.Clone(
-<<<<<<< HEAD
-    tools=["compilation_db", "fwbin", "fbt_apps", "fbt_sdk"],
-=======
     tools=[
         ("compilation_db", {"COMPILATIONDB_COMSTR": "\tCDB\t${TARGET}"}),
         "fwbin",
         "fbt_apps",
-    ],
->>>>>>> 93a4b9c4
+        "fbt_sdk",
+    ],
     COMPILATIONDB_USE_ABSPATH=False,
     BUILD_DIR=fw_build_meta["build_dir"],
     IS_BASE_FIRMWARE=fw_build_meta["type"] == "firmware",
@@ -93,8 +90,6 @@
         HEXCOMSTR="\tHEX\t${TARGET}",
         BINCOMSTR="\tBIN\t${TARGET}",
         DFUCOMSTR="\tDFU\t${TARGET}",
-<<<<<<< HEAD
-        OPENOCDCOMSTR="\tFLASH\t${SOURCE}",
         SDK_PREGEN_COMSTR="\tPREGEN\t${TARGET}",
         SDK_COMSTR="\tSDKSRC\t${TARGET}",
         SDKSYM_UPDATER_COMSTR="\tSDKCHK\t${TARGET}",
@@ -103,8 +98,6 @@
         APPMETAEMBED_COMSTR="\tFAP\t${TARGET}",
         APPDUMP_COMSTR="\tFAPDUMP\t${TARGET}",
         APPCHECK_COMSTR="\tFAPCHK\t${TARGET}",
-=======
->>>>>>> 93a4b9c4
     )
 
 
@@ -263,14 +256,10 @@
     fwcdb = fwenv.CompilationDatabase()
     # without filtering, both updater & firmware commands would be generated
     fwenv.Replace(COMPILATIONDB_PATH_FILTER=fwenv.subst("*${FW_FLAVOR}*"))
-<<<<<<< HEAD
-    Depends(fwcdb, fwelf)
+    AlwaysBuild(fwcdb)
+    Alias(fwenv["FIRMWARE_BUILD_CFG"] + "_cdb", fwcdb)
     AlwaysBuild(fwenv["FIRMWARE_BUILD_CFG"] + "_cdb", fwcdb)
     Alias(fwcdb, "")
-=======
-    AlwaysBuild(fwcdb)
-    Alias(fwenv["FIRMWARE_BUILD_CFG"] + "_cdb", fwcdb)
->>>>>>> 93a4b9c4
     fw_artifacts.append(fwcdb)
 
     # Adding as a phony target, so folder link is updated even if elf didn't change
