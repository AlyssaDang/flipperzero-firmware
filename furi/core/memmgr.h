/**
 * @file memmgr.h
 * Furi: memory managment API and glue
 */

#pragma once

#include <stddef.h>
#include <stdlib.h>
#include <string.h>
#include "check.h"

#ifdef __cplusplus
extern "C" {
#endif

// define for test case "link against furi memmgr"
#define FURI_MEMMGR_GUARD 1

/** Get free heap size
 *
 * @return     free heap size in bytes
 */
size_t memmgr_get_free_heap(void);

/** Get total heap size
 *
 * @return     total heap size in bytes
 */
size_t memmgr_get_total_heap(void);

/** Get heap watermark
 *
 * @return     minimum heap in bytes
 */
size_t memmgr_get_minimum_free_heap(void);

/**
<<<<<<< HEAD
 * An aligned version of malloc, used when you need to get the aligned space on the heap
 * Freeing the received address is performed ONLY through the aligned_free function
 * @param size 
 * @param alignment 
 * @return void* 
 */
void* aligned_malloc(size_t size, size_t alignment);

/**
 * Freed space obtained through the aligned_malloc function
 * @param p pointer to result of aligned_malloc
 */
void aligned_free(void* p);
=======
 * @brief Allocate memory from separate memory pool. That memory can't be freed.
 * 
 * @param size 
 * @return void* 
 */
void* memmgr_alloc_from_pool(size_t size);

/**
 * @brief Get free memory pool size
 * 
 * @return size_t 
 */
size_t memmgr_pool_get_free(void);

/**
 * @brief Get max free block size from memory pool
 * 
 * @return size_t 
 */
size_t memmgr_pool_get_max_block(void);
>>>>>>> 159fa08f

#ifdef __cplusplus
}
#endif<|MERGE_RESOLUTION|>--- conflicted
+++ resolved
@@ -36,7 +36,6 @@
 size_t memmgr_get_minimum_free_heap(void);
 
 /**
-<<<<<<< HEAD
  * An aligned version of malloc, used when you need to get the aligned space on the heap
  * Freeing the received address is performed ONLY through the aligned_free function
  * @param size 
@@ -50,7 +49,8 @@
  * @param p pointer to result of aligned_malloc
  */
 void aligned_free(void* p);
-=======
+
+/**
  * @brief Allocate memory from separate memory pool. That memory can't be freed.
  * 
  * @param size 
@@ -71,7 +71,6 @@
  * @return size_t 
  */
 size_t memmgr_pool_get_max_block(void);
->>>>>>> 159fa08f
 
 #ifdef __cplusplus
 }
