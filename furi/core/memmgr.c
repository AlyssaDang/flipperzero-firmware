--- conflicted
+++ resolved
@@ -79,7 +79,6 @@
     return realloc(ptr, size);
 }
 
-<<<<<<< HEAD
 void* aligned_malloc(size_t size, size_t alignment) {
     void* p1; // original block
     void** p2; // aligned block
@@ -94,7 +93,8 @@
 
 void aligned_free(void* p) {
     free(((void**)p)[-1]);
-=======
+}
+
 void* memmgr_alloc_from_pool(size_t size) {
     void* p = furi_hal_memory_alloc(size);
     if(p == NULL) p = malloc(size);
@@ -108,5 +108,4 @@
 
 size_t memmgr_pool_get_max_block(void) {
     return furi_hal_memory_max_pool_block();
->>>>>>> 159fa08f
 }