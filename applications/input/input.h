/**
 * @file input.h
 * Input: main API
 */

#pragma once

#include <furi_hal_resources.h>

<<<<<<< HEAD
#ifdef __cplusplus
extern "C" {
#endif
=======
#define RECORD_INPUT_EVENTS "input_events"
>>>>>>> c7772060

/** Input Types
 * Some of them are physical events and some logical
 */
typedef enum {
    InputTypePress, /**< Press event, emitted after debounce */
    InputTypeRelease, /**< Release event, emitted after debounce */
    InputTypeShort, /**< Short event, emitted after InputTypeRelease done withing INPUT_LONG_PRESS interval */
    InputTypeLong, /**< Long event, emmited after INPUT_LONG_PRESS interval, asynchronouse to InputTypeRelease  */
    InputTypeRepeat, /**< Repeat event, emmited with INPUT_REPEATE_PRESS period after InputTypeLong event */
} InputType;

/** Input Event, dispatches with FuriPubSub */
typedef struct {
    uint32_t sequence;
    InputKey key;
    InputType type;
} InputEvent;

/** Get human readable input key name
 * @param key - InputKey
 * @return string
 */
const char* input_get_key_name(InputKey key);

/** Get human readable input type name
 * @param type - InputType
 * @return string
 */
const char* input_get_type_name(InputType type);

#ifdef __cplusplus
}
#endif<|MERGE_RESOLUTION|>--- conflicted
+++ resolved
@@ -7,13 +7,11 @@
 
 #include <furi_hal_resources.h>
 
-<<<<<<< HEAD
 #ifdef __cplusplus
 extern "C" {
 #endif
-=======
+
 #define RECORD_INPUT_EVENTS "input_events"
->>>>>>> c7772060
 
 /** Input Types
  * Some of them are physical events and some logical
