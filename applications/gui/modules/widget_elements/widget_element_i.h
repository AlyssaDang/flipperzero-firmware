--- conflicted
+++ resolved
@@ -79,15 +79,13 @@
     uint8_t height,
     uint8_t radius);
 
-<<<<<<< HEAD
-#ifdef __cplusplus
-}
-#endif
-=======
 WidgetElement* widget_element_text_scroll_create(
     uint8_t x,
     uint8_t y,
     uint8_t width,
     uint8_t height,
     const char* text);
->>>>>>> fdb181b1
+
+#ifdef __cplusplus
+}
+#endif