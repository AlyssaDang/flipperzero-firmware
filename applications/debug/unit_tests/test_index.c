#include <stdio.h>
#include <furi.h>
#include <furi_hal.h>
#include "minunit_vars.h"
#include <notification/notification_messages.h>
#include <cli/cli.h>
#include <loader/loader.h>

#define TAG "UnitTests"

int run_minunit_test_furi();
int run_minunit_test_furi_hal();
int run_minunit_test_furi_string();
int run_minunit_test_infrared();
int run_minunit_test_rpc();
int run_minunit_test_flipper_format();
int run_minunit_test_flipper_format_string();
int run_minunit_test_stream();
int run_minunit_test_storage();
int run_minunit_test_subghz();
int run_minunit_test_dirwalk();
int run_minunit_test_power();
int run_minunit_test_protocol_dict();
int run_minunit_test_lfrfid_protocols();
int run_minunit_test_nfc();
int run_minunit_test_bit_lib();
<<<<<<< HEAD
int run_minunit_test_float_tools();
=======
int run_minunit_test_bt();
>>>>>>> c34ae66b

typedef int (*UnitTestEntry)();

typedef struct {
    const char* name;
    const UnitTestEntry entry;
} UnitTest;

const UnitTest unit_tests[] = {
    {.name = "furi", .entry = run_minunit_test_furi},
    {.name = "furi_hal", .entry = run_minunit_test_furi_hal},
    {.name = "furi_string", .entry = run_minunit_test_furi_string},
    {.name = "storage", .entry = run_minunit_test_storage},
    {.name = "stream", .entry = run_minunit_test_stream},
    {.name = "dirwalk", .entry = run_minunit_test_dirwalk},
    {.name = "flipper_format", .entry = run_minunit_test_flipper_format},
    {.name = "flipper_format_string", .entry = run_minunit_test_flipper_format_string},
    {.name = "rpc", .entry = run_minunit_test_rpc},
    {.name = "subghz", .entry = run_minunit_test_subghz},
    {.name = "infrared", .entry = run_minunit_test_infrared},
    {.name = "nfc", .entry = run_minunit_test_nfc},
    {.name = "power", .entry = run_minunit_test_power},
    {.name = "protocol_dict", .entry = run_minunit_test_protocol_dict},
    {.name = "lfrfid", .entry = run_minunit_test_lfrfid_protocols},
    {.name = "bit_lib", .entry = run_minunit_test_bit_lib},
<<<<<<< HEAD
    {.name = "float_tools", .entry = run_minunit_test_float_tools},
=======
    {.name = "bt", .entry = run_minunit_test_bt},
>>>>>>> c34ae66b
};

void minunit_print_progress() {
    static const char progress[] = {'\\', '|', '/', '-'};
    static uint8_t progress_counter = 0;
    static TickType_t last_tick = 0;
    TickType_t current_tick = xTaskGetTickCount();
    if(current_tick - last_tick > 20) {
        last_tick = current_tick;
        printf("[%c]\033[3D", progress[++progress_counter % COUNT_OF(progress)]);
        fflush(stdout);
    }
}

void minunit_print_fail(const char* str) {
    printf(FURI_LOG_CLR_E "%s\r\n" FURI_LOG_CLR_RESET, str);
}

void unit_tests_cli(Cli* cli, FuriString* args, void* context) {
    UNUSED(cli);
    UNUSED(args);
    UNUSED(context);
    uint32_t failed_tests = 0;
    minunit_run = 0;
    minunit_assert = 0;
    minunit_fail = 0;
    minunit_status = 0;

    Loader* loader = furi_record_open(RECORD_LOADER);
    NotificationApp* notification = furi_record_open(RECORD_NOTIFICATION);

    // TODO: lock device while test running
    if(loader_is_locked(loader)) {
        printf("RPC: stop all applications to run tests\r\n");
        notification_message(notification, &sequence_blink_magenta_100);
    } else {
        notification_message_block(notification, &sequence_set_only_blue_255);

        uint32_t heap_before = memmgr_get_free_heap();
        uint32_t cycle_counter = furi_get_tick();

        for(size_t i = 0; i < COUNT_OF(unit_tests); i++) {
            if(cli_cmd_interrupt_received(cli)) {
                break;
            }

            if(furi_string_size(args)) {
                if(furi_string_cmp_str(args, unit_tests[i].name) == 0) {
                    failed_tests += unit_tests[i].entry();
                } else {
                    printf("Skipping %s\r\n", unit_tests[i].name);
                }
            } else {
                failed_tests += unit_tests[i].entry();
            }
        }
        printf("\r\nFailed tests: %lu\r\n", failed_tests);

        // Time report
        cycle_counter = (furi_get_tick() - cycle_counter);
        printf("Consumed: %lu ms\r\n", cycle_counter);

        // Wait for tested services and apps to deallocate memory
        furi_delay_ms(200);
        uint32_t heap_after = memmgr_get_free_heap();
        printf("Leaked: %ld\r\n", heap_before - heap_after);

        // Final Report
        if(failed_tests == 0) {
            notification_message(notification, &sequence_success);
            printf("Status: PASSED\r\n");
        } else {
            notification_message(notification, &sequence_error);
            printf("Status: FAILED\r\n");
        }
    }

    furi_record_close(RECORD_NOTIFICATION);
    furi_record_close(RECORD_LOADER);
}

void unit_tests_on_system_start() {
#ifdef SRV_CLI
    Cli* cli = furi_record_open(RECORD_CLI);

    // We need to launch apps from tests, so we cannot lock loader
    cli_add_command(cli, "unit_tests", CliCommandFlagParallelSafe, unit_tests_cli, NULL);
    furi_record_close(RECORD_CLI);
#endif
}<|MERGE_RESOLUTION|>--- conflicted
+++ resolved
@@ -24,11 +24,8 @@
 int run_minunit_test_lfrfid_protocols();
 int run_minunit_test_nfc();
 int run_minunit_test_bit_lib();
-<<<<<<< HEAD
 int run_minunit_test_float_tools();
-=======
 int run_minunit_test_bt();
->>>>>>> c34ae66b
 
 typedef int (*UnitTestEntry)();
 
@@ -54,11 +51,8 @@
     {.name = "protocol_dict", .entry = run_minunit_test_protocol_dict},
     {.name = "lfrfid", .entry = run_minunit_test_lfrfid_protocols},
     {.name = "bit_lib", .entry = run_minunit_test_bit_lib},
-<<<<<<< HEAD
     {.name = "float_tools", .entry = run_minunit_test_float_tools},
-=======
     {.name = "bt", .entry = run_minunit_test_bt},
->>>>>>> c34ae66b
 };
 
 void minunit_print_progress() {
