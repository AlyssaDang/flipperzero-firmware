#pragma once

#include <stdint.h>
#include <core/pubsub.h>
#include <stdbool.h>

<<<<<<< HEAD
#ifdef __cplusplus
extern "C" {
#endif
=======
#define RECORD_POWER "power"
>>>>>>> c7772060

typedef struct Power Power;

typedef enum {
    PowerBootModeNormal,
    PowerBootModeDfu,
    PowerBootModeUpdateStart,
} PowerBootMode;

typedef enum {
    PowerEventTypeStopCharging,
    PowerEventTypeStartCharging,
    PowerEventTypeFullyCharged,
    PowerEventTypeBatteryLevelChanged,
} PowerEventType;

typedef union {
    uint8_t battery_level;
} PowerEventData;

typedef struct {
    PowerEventType type;
    PowerEventData data;
} PowerEvent;

typedef struct {
    bool gauge_is_ok;

    float current_charger;
    float current_gauge;

    float voltage_charger;
    float voltage_gauge;
    float voltage_vbus;

    uint32_t capacity_remaining;
    uint32_t capacity_full;

    float temperature_charger;
    float temperature_gauge;

    uint8_t charge;
    uint8_t health;
} PowerInfo;

/** Power off device
 */
void power_off(Power* power);

/** Reboot device
 *
 * @param mode      PowerBootMode
 */
void power_reboot(PowerBootMode mode);

/** Get power info
 *
 * @param power     Power instance
 * @param info      PowerInfo instance
 */
void power_get_info(Power* power, PowerInfo* info);

/** Get power event pubsub handler
 *
 * @param power     Power instance
 *
 * @return          FuriPubSub instance
 */
FuriPubSub* power_get_pubsub(Power* power);

/** Check battery health
 *
 * @return          true if battery is healthy
 */
bool power_is_battery_healthy(Power* power);

/** Enable or disable battery low level notification mesage
 *
 * @param power     Power instance
 * @param enable    true - enable, false - disable
 */
void power_enable_low_battery_level_notification(Power* power, bool enable);

#ifdef __cplusplus
}
#endif<|MERGE_RESOLUTION|>--- conflicted
+++ resolved
@@ -4,13 +4,11 @@
 #include <core/pubsub.h>
 #include <stdbool.h>
 
-<<<<<<< HEAD
 #ifdef __cplusplus
 extern "C" {
 #endif
-=======
+
 #define RECORD_POWER "power"
->>>>>>> c7772060
 
 typedef struct Power Power;
 
